﻿using System;
using System.Collections.Generic;
using System.Net;
using System.Net.Sockets;
using ECommon.Components;
using ECommon.Logging;
using ECommon.Socketing.BufferManagement;
using ECommon.Utilities;

namespace ECommon.Socketing
{
    public class ServerSocket
    {
        #region Private Variables

        private readonly Socket _socket;
        private readonly IPEndPoint _listeningEndPoint;
        private readonly SocketAsyncEventArgs _acceptSocketArgs;
        private readonly IList<IConnectionEventListener> _connectionEventListeners;
        private readonly Action<ITcpConnection, byte[], Action<byte[]>> _messageArrivedHandler;
        private readonly IBufferPool _bufferPool = new BufferPool(8192, 50);
        private readonly ILogger _logger;

        #endregion

        public ServerSocket(IPEndPoint listeningEndPoint, Action<ITcpConnection, byte[], Action<byte[]>> messageArrivedHandler)
        {
            Ensure.NotNull(listeningEndPoint, "listeningEndPoint");
            Ensure.NotNull(messageArrivedHandler, "messageArrivedHandler");

            _listeningEndPoint = listeningEndPoint;
            _connectionEventListeners = new List<IConnectionEventListener>();
            _messageArrivedHandler = messageArrivedHandler;
            _socket = SocketUtils.CreateSocket();
            _acceptSocketArgs = new SocketAsyncEventArgs();
            _acceptSocketArgs.Completed += AcceptCompleted;
            _logger = ObjectContainer.Resolve<ILoggerFactory>().Create(GetType().FullName);
        }

        public void RegisterConnectionEventListener(IConnectionEventListener listener)
        {
            _connectionEventListeners.Add(listener);
        }
        public void Start()
        {
            _logger.InfoFormat("Socket server is starting, listening on TCP endpoint: {0}.", _listeningEndPoint);

            try
            {
                _socket.Bind(_listeningEndPoint);
                _socket.Listen(5000);
            }
            catch (Exception ex)
            {
                _logger.Error(string.Format("Failed to listen on TCP endpoint: {0}.", _listeningEndPoint), ex);
                SocketUtils.ShutdownSocket(_socket);
                throw;
            }

            StartAccepting();
        }
        public void Shutdown()
        {
            SocketUtils.ShutdownSocket(_socket);
            _logger.InfoFormat("Socket server shutdown, listening TCP endpoint: {0}.", _listeningEndPoint);
        }

        private void StartAccepting()
        {
            try
            {
                var firedAsync = _socket.AcceptAsync(_acceptSocketArgs);
                if (!firedAsync)
                {
                    ProcessAccept(_acceptSocketArgs);
                }
            }
            catch (Exception ex)
            {
                _logger.Info("Socket accept error", ex);
            }
        }
        private void AcceptCompleted(object sender, SocketAsyncEventArgs e)
        {
            ProcessAccept(e);
        }
        private void ProcessAccept(SocketAsyncEventArgs e)
        {
            if (e.SocketError != SocketError.Success)
            {
                SocketUtils.ShutdownSocket(e.AcceptSocket);
                e.AcceptSocket = null;
                return;
            }

            var acceptSocket = e.AcceptSocket;
            e.AcceptSocket = null;
            OnSocketAccepted(acceptSocket);
            StartAccepting();
        }

        private void OnSocketAccepted(Socket socket)
        {
<<<<<<< HEAD
            var connection = new TcpConnection(socket, _bufferPool, OnMessageArrived, OnConnectionClosed);
=======
            try
            {
                var connection = new TcpConnection(socket, OnMessageArrived, OnConnectionClosed);
>>>>>>> 0f728388

                _logger.InfoFormat("Socket accepted, remote endpoint:{0}", socket.RemoteEndPoint);

                foreach (var listener in _connectionEventListeners)
                {
                    try
                    {
                        listener.OnConnectionAccepted(connection);
                    }
                    catch (Exception ex)
                    {
                        _logger.Error(string.Format("Notify connection accepted failed, listener type:{0}", listener.GetType().Name), ex);
                    }
                }
            }
            catch (ObjectDisposedException) { }
            catch (Exception ex)
            {
                _logger.Info("Accept socket client has unknown exception.", ex);
            }
        }
        private void OnMessageArrived(ITcpConnection connection, byte[] message)
        {
            try
            {
                _messageArrivedHandler(connection, message, reply => connection.Send(reply));
            }
            catch (Exception ex)
            {
                _logger.Error("Handle message error.", ex);
            }
        }
        private void OnConnectionClosed(ITcpConnection connection, SocketError socketError)
        {
            foreach (var listener in _connectionEventListeners)
            {
                try
                {
                    listener.OnConnectionClosed(connection, socketError);
                }
                catch (Exception ex)
                {
                    _logger.Error(string.Format("Notify connection closed failed, listener type:{0}", listener.GetType().Name), ex);
                }
            }
        }
    }
}<|MERGE_RESOLUTION|>--- conflicted
+++ resolved
@@ -4,7 +4,6 @@
 using System.Net.Sockets;
 using ECommon.Components;
 using ECommon.Logging;
-using ECommon.Socketing.BufferManagement;
 using ECommon.Utilities;
 
 namespace ECommon.Socketing
@@ -18,7 +17,6 @@
         private readonly SocketAsyncEventArgs _acceptSocketArgs;
         private readonly IList<IConnectionEventListener> _connectionEventListeners;
         private readonly Action<ITcpConnection, byte[], Action<byte[]>> _messageArrivedHandler;
-        private readonly IBufferPool _bufferPool = new BufferPool(8192, 50);
         private readonly ILogger _logger;
 
         #endregion
@@ -101,13 +99,9 @@
 
         private void OnSocketAccepted(Socket socket)
         {
-<<<<<<< HEAD
-            var connection = new TcpConnection(socket, _bufferPool, OnMessageArrived, OnConnectionClosed);
-=======
             try
             {
                 var connection = new TcpConnection(socket, OnMessageArrived, OnConnectionClosed);
->>>>>>> 0f728388
 
                 _logger.InfoFormat("Socket accepted, remote endpoint:{0}", socket.RemoteEndPoint);
 
